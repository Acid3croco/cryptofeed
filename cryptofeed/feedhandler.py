'''
Copyright (C) 2017-2020  Bryant Moscon - bmoscon@gmail.com

Please see the LICENSE file for the terms and conditions
associated with this software.
'''
import asyncio
import logging
import os
import zlib
from collections import defaultdict
from copy import deepcopy
from socket import error as socket_error
from time import time
import functools

import websockets
from websockets import ConnectionClosed

<<<<<<< HEAD
from cryptofeed.defines import (BINANCE, BINANCE_FUTURES, BINANCE_DELIVERY, BINANCE_JERSEY, BINANCE_US, BITCOINCOM, BITFINEX,
=======
from cryptofeed.defines import (BINANCE, BINANCE_FUTURES, BINANCE_US, BITCOINCOM, BITFINEX,
>>>>>>> 4d87c4d8
                                BITMAX, BITMEX, BITSTAMP, BITTREX, BLOCKCHAIN, BYBIT, COINBASE, COINBENE,
                                PROBIT, DERIBIT)
from cryptofeed.defines import EXX as EXX_str
from cryptofeed.defines import FTX as FTX_str
from cryptofeed.defines import (FTX_US, GATEIO, GEMINI, HITBTC, HUOBI, HUOBI_DM, HUOBI_SWAP, KRAKEN,
                                KRAKEN_FUTURES, L2_BOOK, OKCOIN, OKEX, POLONIEX, UPBIT)
from cryptofeed.exceptions import ExhaustedRetries
from cryptofeed.exchanges import *
from cryptofeed.feed import RestFeed
from cryptofeed.log import get_logger
from cryptofeed.nbbo import NBBO


LOG = get_logger('feedhandler',
                 os.environ.get('CRYPTOFEED_FEEDHANDLER_LOG_FILENAME', "feedhandler.log"),
                 int(os.environ.get('CRYPTOFEED_FEEDHANDLER_LOG_LEVEL', logging.WARNING)))

# Maps string name to class name for use with config
_EXCHANGES = {
    BINANCE: Binance,
    BINANCE_US: BinanceUS,
    BINANCE_FUTURES: BinanceFutures,
    BINANCE_DELIVERY: BinanceDelivery,
    BITCOINCOM: BitcoinCom,
    BITFINEX: Bitfinex,
    BITMAX: Bitmax,
    BITMEX: Bitmex,
    BITSTAMP: Bitstamp,
    BITTREX: Bittrex,
    BLOCKCHAIN: Blockchain,
    BYBIT: Bybit,
    COINBASE: Coinbase,
    COINBENE: Coinbene,
    DERIBIT: Deribit,
    EXX_str: EXX,
    FTX_str: FTX,
    FTX_US: FTXUS,
    GEMINI: Gemini,
    HITBTC: HitBTC,
    HUOBI_DM: HuobiDM,
    HUOBI_SWAP: HuobiSwap,
    HUOBI: Huobi,
    KRAKEN_FUTURES: KrakenFutures,
    KRAKEN: Kraken,
    OKCOIN: OKCoin,
    OKEX: OKEx,
    POLONIEX: Poloniex,
    UPBIT: Upbit,
    GATEIO: Gateio,
    PROBIT: Probit
}


class FeedHandler:
    def __init__(self, retries=10, timeout_interval=10, log_messages_on_error=False, raw_message_capture=None, handler_enabled=True):
        """
        retries: int
            number of times the connection will be retried (in the event of a disconnect or other failure)
        timeout_interval: int
            number of seconds between checks to see if a feed has timed out
        log_messages_on_error: boolean
            if true, log the message from the exchange on exceptions
        raw_message_capture: callback
            if defined, callback to save/process/handle raw message (primarily for debugging purposes)
        handler_enabled: boolean
            run message handlers (and any registered callbacks) when raw message capture is enabled
        """
        self.feeds = []
        self.retries = retries
        self.timeout = {}
        self.last_msg = {}
        self.timeout_interval = timeout_interval
        self.log_messages_on_error = log_messages_on_error
        self.raw_message_capture = raw_message_capture
        self.handler_enabled = handler_enabled

    def playback(self, feed, filenames):
        loop = asyncio.get_event_loop()
        return loop.run_until_complete(self._playback(feed, filenames))

    async def _playback(self, feed, filenames):
        counter = 0
        callbacks = defaultdict(int)

        class FakeWS:
            async def send(self, *args, **kwargs):
                pass

        async def internal_cb(*args, **kwargs):
            callbacks[kwargs['cb_type']] += 1

        for cb_type, handler in feed.callbacks.items():
            f = functools.partial(internal_cb, cb_type=cb_type)
            handler.append(f)

        await feed.subscribe(FakeWS())

        for filename in filenames if isinstance(filenames, list) else [filenames]:
            with open(filename, 'r') as fp:
                for line in fp:
                    timestamp, message = line.split(":", 1)
                    counter += 1
                    await feed.message_handler(message, timestamp)
            return {'messages_processed': counter, 'callbacks': dict(callbacks)}
    def add_feed(self, feed, timeout=120, **kwargs):
        """
        feed: str or class
            the feed (exchange) to add to the handler
        timeout: int
            number of seconds without a message before the feed is considered
            to be timed out. The connection will be closed, and if retries
            have not been exhausted, the connection will be restablished.
            If set to -1, no timeout will occur.
        kwargs: dict
            if a string is used for the feed, kwargs will be passed to the
            newly instantiated object
        """
        if isinstance(feed, str):
            if feed in _EXCHANGES:
                if feed == BITMAX:
                    self._do_bitmax_subscribe(feed, timeout, **kwargs)
                else:
                    self.feeds.append(_EXCHANGES[feed](**kwargs))
                    feed = self.feeds[-1]
                    self.last_msg[feed.uuid] = None
                    self.timeout[feed.uuid] = timeout
            else:
                raise ValueError("Invalid feed specified")
        else:
            if isinstance(feed, Bitmax):
                self._do_bitmax_subscribe(feed, timeout)
            else:
                self.feeds.append(feed)
                self.last_msg[feed.uuid] = None
                self.timeout[feed.uuid] = timeout

    def add_nbbo(self, feeds, pairs, callback, timeout=120):
        """
        feeds: list of feed classes
            list of feeds (exchanges) that comprises the NBBO
        pairs: list str
            the trading pairs
        callback: function pointer
            the callback to be invoked when a new tick is calculated for the NBBO
        timeout: int
            seconds without a message before a connection will be considered dead and reestablished.
            See `add_feed`
        """
        cb = NBBO(callback, pairs)
        for feed in feeds:
            self.add_feed(feed(channels=[L2_BOOK], pairs=pairs, callbacks={L2_BOOK: cb}), timeout=timeout)

    def run(self, start_loop=True):
        if len(self.feeds) == 0:
            LOG.error('No feeds specified')
            raise ValueError("No feeds specified")

        try:
            loop = asyncio.get_event_loop()
            # Good to enable when debugging
            # loop.set_debug(True)

            for feed in self.feeds:
                if isinstance(feed, RestFeed):
                    loop.create_task(self._rest_connect(feed))
                else:
                    loop.create_task(self._connect(feed))
            if start_loop:
                loop.run_forever()
        except KeyboardInterrupt:
            LOG.info("Keyboard Interrupt received - shutting down")
        except Exception:
            LOG.error("Unhandled exception", exc_info=True)

    async def _watch(self, feed_id, websocket):
        if self.timeout[feed_id] == -1:
            return

        while websocket.open:
            if self.last_msg[feed_id]:
                if time() - self.last_msg[feed_id] > self.timeout[feed_id]:
                    LOG.warning("%s: received no messages within timeout, restarting connection", feed_id)
                    await websocket.close()
                    break
            await asyncio.sleep(self.timeout_interval)

    async def _rest_connect(self, feed):
        """
        Connect to REST feed
        """
        retries = 0
        delay = 1
        while retries <= self.retries or self.retries == -1:
            await feed.subscribe()
            try:
                while True:
                    await feed.message_handler()
            except Exception:
                LOG.error("%s: encountered an exception, reconnecting", feed.id, exc_info=True)
                await asyncio.sleep(delay)
                retries += 1
                delay *= 2

        LOG.error("%s: failed to reconnect after %d retries - exiting", feed.id, retries)
        raise ExhaustedRetries()

    async def _connect(self, feed):
        """
        Connect to websocket feeds
        """
        retries = 0
        delay = 1
        while retries <= self.retries or self.retries == -1:
            self.last_msg[feed.uuid] = None
            try:
                # Coinbase frequently will not respond to pings within the ping interval, so
                # disable the interval in favor of the internal watcher, which will
                # close the connection and reconnect in the event that no message from the exchange
                # has been received (as opposed to a missing ping).
                #
                # address can be None for binance futures when only open interest is configured
                # because that data is collected over a periodic REST polling task
                if feed.address is None:
                    await feed.subscribe(None)
                    return

                async with websockets.connect(feed.address, ping_interval=30, ping_timeout=None,
                        max_size=2**23, max_queue=None, origin=feed.origin) as websocket:
                    asyncio.ensure_future(self._watch(feed.uuid, websocket))
                    # connection was successful, reset retry count and delay
                    retries = 0
                    delay = 1
                    await feed.subscribe(websocket)
                    await self._handler(websocket, feed.message_handler, feed.uuid)
            except (ConnectionClosed, ConnectionAbortedError, ConnectionResetError, socket_error) as e:
                LOG.warning("%s: encountered connection issue %s - reconnecting...", feed.id, str(e), exc_info=True)
                await asyncio.sleep(delay)
                retries += 1
                delay *= 2
            except Exception:
                LOG.error("%s: encountered an exception, reconnecting", feed.id, exc_info=True)
                await asyncio.sleep(delay)
                retries += 1
                delay *= 2

        LOG.error("%s: failed to reconnect after %d retries - exiting", feed.id, retries)
        raise ExhaustedRetries()

    async def _handler(self, websocket, handler, feed_id):
        try:
            if self.raw_message_capture and self.handler_enabled:
                async for message in websocket:
                    self.last_msg[feed_id] = time()
                    await self.raw_message_capture(message, self.last_msg[feed_id], feed_id)
                    await handler(message, self.last_msg[feed_id])
            elif self.raw_message_capture:
                async for message in websocket:
                    self.last_msg[feed_id] = time()
                    await self.raw_message_capture(message, self.last_msg[feed_id], feed_id)
            else:
                async for message in websocket:
                    self.last_msg[feed_id] = time()
                    await handler(message, self.last_msg[feed_id])
        except Exception:
            if self.log_messages_on_error:
                if feed_id in {HUOBI, HUOBI_DM}:
                    message = zlib.decompress(message, 16 + zlib.MAX_WBITS)
                elif feed_id in {OKCOIN, OKEX}:
                    message = zlib.decompress(message, -15)
                LOG.error("%s: error handling message %s", feed_id, message)
            # exception will be logged with traceback when connection handler
            # retries the connection
            raise

    def _do_bitmax_subscribe(self, feed, timeout: int, **kwargs):
        """
        Bitmax is a special case, a separate websocket is needed for each symbol,
        and each connection receives all data for that symbol. We allow the user
        to configure Bitmax like they would any other exchange and parse out the
        relevant information to create a separate feed object per symbol.
        """
        config = {}
        pairs = []

        # Need to handle the two configuration cases - Feed object and Feed Name with config dict
        if 'config' in kwargs:
            config = kwargs.pop('config')
        elif hasattr(feed, 'config'):
            config = feed.config

        if isinstance(feed, str):
            callbacks = kwargs.pop('callbacks')
        else:
            callbacks = feed.callbacks

        if config:
            new_config = defaultdict(list)
            for cb, symbols in config.items():
                for symbol in symbols:
                    new_config[symbol].append(cb)

            for symbol, cbs in new_config.items():
                cb = {cb: deepcopy(callbacks[cb]) for cb in cbs}
                feed = Bitmax(pairs=[symbol], callbacks=cb, **kwargs)
                self.feeds.append(feed)
                self.last_msg[feed.uuid] = None
                self.timeout[feed.uuid] = timeout
        else:
            if 'pairs' in kwargs:
                pairs = kwargs.pop('pairs')
            elif hasattr(feed, 'pairs'):
                pairs = feed.pairs

            for pair in pairs:
                feed = Bitmax(pairs=[pair], callbacks=callbacks, **kwargs)
                self.feeds.append(feed)
                self.last_msg[feed.uuid] = None
                self.timeout[feed.uuid] = timeout<|MERGE_RESOLUTION|>--- conflicted
+++ resolved
@@ -17,11 +17,8 @@
 import websockets
 from websockets import ConnectionClosed
 
-<<<<<<< HEAD
+from cryptofeed.defines import (BINANCE, BINANCE_FUTURES, BINANCE_US, BITCOINCOM, BITFINEX,
 from cryptofeed.defines import (BINANCE, BINANCE_FUTURES, BINANCE_DELIVERY, BINANCE_JERSEY, BINANCE_US, BITCOINCOM, BITFINEX,
-=======
-from cryptofeed.defines import (BINANCE, BINANCE_FUTURES, BINANCE_US, BITCOINCOM, BITFINEX,
->>>>>>> 4d87c4d8
                                 BITMAX, BITMEX, BITSTAMP, BITTREX, BLOCKCHAIN, BYBIT, COINBASE, COINBENE,
                                 PROBIT, DERIBIT)
 from cryptofeed.defines import EXX as EXX_str
